# Gitaly changelog

UNRELEASED
<<<<<<< HEAD
- Send parent ids and raw body on CommitService.CommitsBetween
  https://gitlab.com/gitlab-org/gitaly/merge_requests/216
=======

- Streamio chunk size optimizations
  https://gitlab.com/gitlab-org/gitaly/merge_requests/206
>>>>>>> d86c3a7c

v0.18.0

- Add config to specify a git binary path
  https://gitlab.com/gitlab-org/gitaly/merge_requests/177
- CommitService.CommitsBetween fixes: Invert commits order, populates commit
  message bodies, reject suspicious revisions
  https://gitlab.com/gitlab-org/gitaly/merge_requests/204

v0.17.0

- Rename auth 'unenforced' to 'transitioning'
  https://gitlab.com/gitlab-org/gitaly/merge_requests/209
- Also check for "refs" folder for repo existence
  https://gitlab.com/gitlab-org/gitaly/merge_requests/207

v0.16.0

- Implement BlobService.GetBlob
  https://gitlab.com/gitlab-org/gitaly/merge_requests/202

v0.15.0

- Ensure that sub-processes inherit TZ environment variable
  https://gitlab.com/gitlab-org/gitaly/merge_requests/201
- Implement CommitService::CommitsBetween
  https://gitlab.com/gitlab-org/gitaly/merge_requests/197
- Implement CountCommits RPC
  https://gitlab.com/gitlab-org/gitaly/merge_requests/203

v0.14.0

- Added integration test for SSH, and a client package
  https://gitlab.com/gitlab-org/gitaly/merge_requests/178/
- Override gRPC code to Canceled/DeadlineExceeded on requests with
  canceled contexts
  https://gitlab.com/gitlab-org/gitaly/merge_requests/199
- Add RepositoryExists Implementation
  https://gitlab.com/gitlab-org/gitaly/merge_requests/200

v0.13.0

- Added usage and version flags to the command line interface
  https://gitlab.com/gitlab-org/gitaly/merge_requests/193
- Optional token authentication
  https://gitlab.com/gitlab-org/gitaly/merge_requests/191

v0.12.0

- Stop using deprecated field `path` in Repository messages
  https://gitlab.com/gitlab-org/gitaly/merge_requests/179
- Implement TreeEntry RPC
  https://gitlab.com/gitlab-org/gitaly/merge_requests/187

v0.11.2

Skipping 0.11.1 intentionally, we messed up the tag.

- Add context to structured logging messages
  https://gitlab.com/gitlab-org/gitaly/merge_requests/184
- Fix incorrect dependency in Makefile
  https://gitlab.com/gitlab-org/gitaly/merge_requests/189

v0.11.0

- FindDefaultBranchName: decorate error
  https://gitlab.com/gitlab-org/gitaly/merge_requests/148
- Hide chatty logs behind GITALY_DEBUG=1. Log access times.
  https://gitlab.com/gitlab-org/gitaly/merge_requests/149
- Count accepted gRPC connections
  https://gitlab.com/gitlab-org/gitaly/merge_requests/151
- Disallow directory traversal in repository paths for security
  https://gitlab.com/gitlab-org/gitaly/merge_requests/152
- FindDefaultBranchName: Handle repos with non-existing HEAD
  https://gitlab.com/gitlab-org/gitaly/merge_requests/164
- Add support for structured logging via logrus
  https://gitlab.com/gitlab-org/gitaly/merge_requests/163
- Add support for exposing the Gitaly build information via Prometheus
  https://gitlab.com/gitlab-org/gitaly/merge_requests/168
- Set GL_PROTOCOL during SmartHTTP.PostReceivePack
  https://gitlab.com/gitlab-org/gitaly/merge_requests/169
- Handle server side errors from shallow clone
  https://gitlab.com/gitlab-org/gitaly/merge_requests/173
- Ensure that grpc server log messages are sent to logrus
  https://gitlab.com/gitlab-org/gitaly/merge_requests/174
- Add support for GRPC Latency Histograms in Prometheus
  https://gitlab.com/gitlab-org/gitaly/merge_requests/172
- Add support for Sentry exception reporting
  https://gitlab.com/gitlab-org/gitaly/merge_requests/171
- CommitDiff: Send chunks of patches over messages
  https://gitlab.com/gitlab-org/gitaly/merge_requests/170
- Upgrade gRPC and its dependencies
  https://gitlab.com/gitlab-org/gitaly/merge_requests/180

v0.10.0

- CommitDiff: Parse a typechange diff correctly
  https://gitlab.com/gitlab-org/gitaly/merge_requests/136
- CommitDiff: Implement CommitDelta RPC
  https://gitlab.com/gitlab-org/gitaly/merge_requests/139
- PostReceivePack: Set GL_REPOSITORY env variable when provided in request
  https://gitlab.com/gitlab-org/gitaly/merge_requests/137
- Add SSHUpload/ReceivePack Implementation
  https://gitlab.com/gitlab-org/gitaly/merge_requests/132

v0.9.0

- Add support ignoring whitespace diffs in CommitDiff
  https://gitlab.com/gitlab-org/gitaly/merge_requests/126
- Add support for path filtering in CommitDiff
  https://gitlab.com/gitlab-org/gitaly/merge_requests/126

v0.8.0

- Don't error on invalid ref in CommitIsAncestor
  https://gitlab.com/gitlab-org/gitaly/merge_requests/129
- Don't error on invalid commit in FindRefName
  https://gitlab.com/gitlab-org/gitaly/merge_requests/122
- Return 'Not Found' gRPC code when repository is not found
  https://gitlab.com/gitlab-org/gitaly/merge_requests/120

v0.7.0

- Use storage configuration data from config.toml, if possible, when
  resolving repository paths.
  https://gitlab.com/gitlab-org/gitaly/merge_requests/119
- Add CHANGELOG.md<|MERGE_RESOLUTION|>--- conflicted
+++ resolved
@@ -1,14 +1,11 @@
 # Gitaly changelog
 
 UNRELEASED
-<<<<<<< HEAD
+
 - Send parent ids and raw body on CommitService.CommitsBetween
   https://gitlab.com/gitlab-org/gitaly/merge_requests/216
-=======
-
 - Streamio chunk size optimizations
   https://gitlab.com/gitlab-org/gitaly/merge_requests/206
->>>>>>> d86c3a7c
 
 v0.18.0
 
